# Changelog

All notable changes to this project will be documented in this file.

The format is based on [Keep a Changelog](https://keepachangelog.com/en/1.0.0/),
and this project adheres to [Semantic Versioning](https://semver.org/spec/v2.0.0.html).

## [Unreleased]

<<<<<<< HEAD
### Fixed
- Fixed certain exceptions from requests library not being propagated properly while
  getting maintenance report.

### Changed
- Task failure/completion logs now include task tags.
=======
### Changed
- Patterns to `Matcher.regex` are now more strictly typechecked when the matcher is created.
>>>>>>> 8e491818

## [2.3.0] - 2019-09-25

### Added
- Introduced `Distributor.delete` for deleting a distributor from Pulp.

## [2.2.0] - 2019-09-16

### Added
- Introduced "proxy futures" for values produced by this library.
- Added a new attribute `relative_url` to `Distributor`, so users can search distributors
  by relative_url

## [2.1.0] - 2019-09-10

### Added
- A `search_distributor` API to search distributors on defined `Criteria`
- `Matcher.less_than()` matcher to find the results with fields less than
  the given value

### Fixed
- Fixed certain exceptions from requests library (such as SSL handshake errors) not being
  propagated correctly.

## [2.0.0] - 2019-09-09

### Added
- ``Page`` objects may now be directly used as iterables

### Changed
- **API break**: types of fields on model objects are now strictly validated
  during construction.
- **API break**: objects documented as immutable are now more deeply immutable;
  it is no longer possible to mutate list fields on these objects.
- **API break**: fixed inconsistencies on collection model fields. All fields
  previously declared as tuples have been updated to use (immutable) lists.

### Fixed
- **API break**: `MaintenanceReport.last_updated`, `MaintenanceEntry.started`
  are now `datetime` objects as documented. In previous versions, these were
  documented as datetimes but implemented as `str`.

### Deprecated
- ``Page.as_iter`` is now deprecated.

## [1.5.0] - 2019-09-03

### Added
- Introduced ``Repository.remove_content`` to remove contents of a repository.
- Introduced ``Unit`` classes representing various types of Pulp units.

### Fixed
- Fixed hashability of `PulpObject` subclasses, making it possible to use them
  in sets/dicts

### Deprecated
- ``Task.units_data`` is now deprecated in favor of ``Task.units``.

## [1.4.0] - 2019-09-02

### Added
- Support querying and updating maintenance mode of Pulp repositories
- Introduced ``Client.get_content_type_ids`` method to retrieve supported content types.

### Fixed
- Fixed a crash in `upload_file` when passed a file object opened in text mode

## [1.3.0] - 2019-08-15

### Added

- Introduced ``Repository.is_temporary`` attribute
- Extended search functionality; it is now possible to search using fields defined
  on the `PulpObject` classes. Searching on raw Pulp fields remains supported.

### Fixed
- Fixed inconsistency between real and fake clients: both clients now immediately raise
  if a search is attempted with invalid criteria.  Previously, the fake client would
  instead return a failed `Future`.

## [1.2.1] - 2019-08-12

### Fixed
- Fixed import conflicts for `pubtools` module

## [1.2.0] - 2019-08-07

### Added
- A new API `FileRepository.upload_file` to upload a file to Pulp repository

## [1.1.0] - 2019-07-03

### Added
- Extended search functionality to support matching fields by regular expression,
  using new `Matcher` class

### Deprecated
- `Criteria.exists` is now deprecated in favor of `Matcher.exists()`
- `Criteria.with_field_in` is now deprecated in favor of `Matcher.in_()`

## [1.0.0] - 2019-06-26

### Fixed
- Fixed some unstable autotests

### Changed
- Version set to 1.0.0 to indicate that API is now considered stable

## [0.3.0] - 2019-06-18

### Added
- Repository and Task objects have many additional attributes

### Changed
- Changed formatting of task error text; now includes a header with the ID of
  the failed task
- Client now stops paginated searches if the caller is not holding any references
  to the search result

### Fixed
- Fixed a crash on Python 2.6

## [0.2.1] - 2019-06-17

### Fixed
- Fixed various compatibility issues with old versions of libraries

## [0.2.0] - 2019-06-14

### Added
- Task error_summary and error_details are now initialized appropriately
  with data from Pulp
- Client now logs Pulp load every few minutes when awaiting tasks
- Client now logs warnings when Pulp operations are being retried
- Cancelling a future now attempts to cancel underlying Pulp task(s)
- Deleting a resource which is already nonexistent now succeeds

## [0.1.1] - 2019-06-13

### Fixed
- Fixed missing schema files from distribution

## 0.1.0 - 2019-06-13

- Initial release to PyPI

[Unreleased]: https://github.com/release-engineering/pubtools-pulplib/compare/v2.3.0...HEAD
[2.3.0]: https://github.com/release-engineering/pubtools-pulplib/compare/v2.2.0...v2.3.0
[2.2.0]: https://github.com/release-engineering/pubtools-pulplib/compare/v2.1.0...v2.2.0
[2.1.0]: https://github.com/release-engineering/pubtools-pulplib/compare/v2.0.0...v2.1.0
[2.0.0]: https://github.com/release-engineering/pubtools-pulplib/compare/v1.5.0...v2.0.0
[1.5.0]: https://github.com/release-engineering/pubtools-pulplib/compare/v1.4.0...v1.5.0
[1.4.0]: https://github.com/release-engineering/pubtools-pulplib/compare/v1.3.0...v1.4.0
[1.3.0]: https://github.com/release-engineering/pubtools-pulplib/compare/v1.2.1...v1.3.0
[1.2.1]: https://github.com/release-engineering/pubtools-pulplib/compare/v1.2.0...v1.2.1
[1.2.0]: https://github.com/release-engineering/pubtools-pulplib/compare/v1.1.0...v1.2.0
[1.1.0]: https://github.com/release-engineering/pubtools-pulplib/compare/v1.0.0...v1.1.0
[1.0.0]: https://github.com/release-engineering/pubtools-pulplib/compare/v0.3.0...v1.0.0
[0.3.0]: https://github.com/release-engineering/pubtools-pulplib/compare/v0.2.1...v0.3.0
[0.2.1]: https://github.com/release-engineering/pubtools-pulplib/compare/v0.2.0...v0.2.1
[0.2.0]: https://github.com/release-engineering/pubtools-pulplib/compare/v0.1.1...v0.2.0
[0.1.1]: https://github.com/release-engineering/pubtools-pulplib/compare/v0.1.0...v0.1.1<|MERGE_RESOLUTION|>--- conflicted
+++ resolved
@@ -7,17 +7,13 @@
 
 ## [Unreleased]
 
-<<<<<<< HEAD
 ### Fixed
 - Fixed certain exceptions from requests library not being propagated properly while
   getting maintenance report.
 
 ### Changed
 - Task failure/completion logs now include task tags.
-=======
-### Changed
 - Patterns to `Matcher.regex` are now more strictly typechecked when the matcher is created.
->>>>>>> 8e491818
 
 ## [2.3.0] - 2019-09-25
 
