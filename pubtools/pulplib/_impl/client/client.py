--- conflicted
+++ resolved
@@ -185,7 +185,6 @@
             response_f, lambda data: self._handle_page(Repository, search, data)
         )
 
-<<<<<<< HEAD
     def get_maintenance_report(self):
         """Get the current maintenance mode status for this Pulp server.
 
@@ -229,7 +228,7 @@
         upload_ft = repo.upload_file(report_fileobj, "repos.json")
 
         return f_flat_map(upload_ft, lambda _: repo.publish())
-=======
+
     def get_content_type_ids(self):
         """Get the content types supported by this Pulp server.
 
@@ -252,7 +251,6 @@
         # The pulp API returns an object per supported type.
         # We only support returning the ID at this time.
         return f_map(out, lambda types: sorted([t["id"] for t in types]))
->>>>>>> 7a687683
 
     def _do_upload_file(self, upload_id, file_obj, name):
         def do_next_upload(checksum, size):
