import random
import uuid
import threading
import hashlib
import json

from collections import namedtuple

import six
from six.moves import StringIO

from more_executors.futures import f_return, f_return_error, f_flat_map

<<<<<<< HEAD
from pubtools.pulplib import (
    Page,
    PulpException,
    Criteria,
    Matcher,
    Task,
    MaintenanceReport,
)
=======
from pubtools.pulplib import Page, PulpException, Criteria, Task, Repository
from pubtools.pulplib._impl.client.search import filters_for_criteria
>>>>>>> e1bb6414
from .. import compat_attr as attr

from .match import match_object

Publish = namedtuple("Publish", ["repository", "tasks"])
Upload = namedtuple("Upload", ["repository", "tasks", "name", "sha256"])


class FakeClient(object):
    # Client implementation holding data in memory rather than
    # using a remote Pulp server.
    #
    # This class is not public, but it must have all of the same public
    # API as the pubtools.pulplib.Client class. The idea is that any code
    # written against pubtools.pulplib.Client should be able to work with
    # an instance of this class swapped in.
    _PAGE_SIZE = 3

    def __init__(self):
        self._repositories = []
        self._publish_history = []
        self._upload_history = []
        self._maintenance_report = None
        self._lock = threading.RLock()
        self._uuidgen = random.Random()
        self._uuidgen.seed(0)

    def search_repository(self, criteria=None):
        criteria = criteria or Criteria.true()
        repos = []

        # Pass the criteria through the code used by the real client to build
        # up the Pulp query. We don't actually *use* the resulting query since
        # we're not accessing a real Pulp server. The point is to ensure the
        # same validation and error behavior as used by the real client also
        # applies to the fake.
        filters_for_criteria(criteria, Repository)

        try:
            for repo in self._repositories:
                if match_object(criteria, repo):
                    repos.append(self._attach(repo))
        except Exception as ex:  # pylint: disable=broad-except
            return f_return_error(ex)

        # callers should not make any assumption about the order of returned
        # values. Encourage that by returning output in unpredictable order
        random.shuffle(repos)

        # Split it into pages
        page_data = []
        current_page_data = []
        while repos:
            next_elem = repos.pop()
            current_page_data.append(next_elem)
            if len(current_page_data) == self._PAGE_SIZE and repos:
                page_data.append(current_page_data)
                current_page_data = []

        page_data.append(current_page_data)

        page = Page()
        next_page = None
        for batch in reversed(page_data):
            page = Page(data=batch, next=next_page)
            next_page = f_return(page)

        return f_return(page)

    def get_repository(self, repository_id):
        if not isinstance(repository_id, six.string_types):
            raise TypeError("Invalid argument: id=%s" % id)

        data = self.search_repository(Criteria.with_id(repository_id)).result().data
        if len(data) != 1:
            return f_return_error(
                PulpException("Repository id=%s not found" % repository_id)
            )

        return f_return(data[0])

    def get_maintenance_report(self):
        if self._maintenance_report:
            return MaintenanceReport.from_data(json.loads(self._maintenance_report))
        return None

    def set_maintenance(self, regex, enable=True, **kwargs):
        report = self.get_maintenance_report()
        if not report:
            if enable:
                report = MaintenanceReport()
            else:
                return None

        if enable:
            crit = Criteria.with_field("id", Matcher.regex(regex))
            repos = self.search_repository(crit).result()
            repo_ids = [repo.id for repo in repos.as_iter()]
            report.add(repo_ids, **kwargs)
        else:
            report.remove(regex, **kwargs)

        repo = self.get_repository("redhat-maintenance").result()

        # upload updated report to repository and publish
        report_json = report.json()
        report_fileobj = StringIO(report_json)
        repo.upload_file(report_fileobj, "repos.json").result()
        repo.publish().result()

        self._maintenance_report = report_json
        return report_json

    def _do_upload_file(self, upload_id, file_obj, name):
        # pylint: disable=unused-argument
        is_file_obj = "close" in dir(file_obj)
        if not is_file_obj:
            file_obj = open(file_obj, "rb")

        def do_next_upload(checksum, size):
            data = file_obj.read(1024 * 1024)
            if data:
                if isinstance(data, six.text_type):
                    data = data.encode("utf-8")
                checksum.update(data)
                size += len(data)
                return do_next_upload(checksum, size)
            return f_return((checksum.hexdigest(), size))

        out = f_flat_map(f_return(), lambda _: do_next_upload(hashlib.sha256(), 0))

        if not is_file_obj:
            out.add_done_callback(lambda _: file_obj.close())

        return out

    def _request_upload(self):
        upload_request = {
            "_href": "/pulp/api/v2/content/uploads/%s/" % self._next_request_id(),
            "upload_id": "%s" % self._next_request_id(),
        }

        return f_return(upload_request)

    def _do_import(self, repo_id, upload_id, unit_type_id, unit_key):
        # pylint: disable=unused-argument
        repo_f = self.get_repository(repo_id)
        if repo_f.exception():
            # Repo can't be found, let that exception propagate
            return repo_f

        repo = repo_f.result()

        task = Task(id=self._next_task_id(), completed=True, succeeded=True)

        self._upload_history.append(
            Upload(repo, [task], unit_key["name"], unit_key["checksum"])
        )

        return f_return([task])

    def _delete_resource(self, resource_type, resource_id):
        if resource_type == "repositories":
            return self._delete_repository(resource_id)

        # There is no way to get here using public API
        raise AssertionError(
            "Asked to delete unexpected %s" % resource_type
        )  # pragma: no cover

    def _delete_repository(self, repo_id):
        with self._lock:
            found = False
            for idx, repo in enumerate(self._repositories):
                if repo.id == repo_id:
                    found = True
                    break

            if not found:
                # Deleting something which already doesn't exist is fine
                return f_return([])

            self._repositories.pop(idx)  # pylint: disable=undefined-loop-variable
            return f_return(
                [Task(id=self._next_task_id(), completed=True, succeeded=True)]
            )

    def _publish_repository(self, repo, distributors_with_config):
        repo_f = self.get_repository(repo.id)
        if repo_f.exception():
            # Repo can't be found, let that exception propagate
            return repo_f

        tasks = []
        for _ in distributors_with_config:
            tasks.append(Task(id=self._next_task_id(), completed=True, succeeded=True))

        self._publish_history.append(Publish(repo, tasks))

        return f_return(tasks)

    def _attach(self, pulp_object):
        pulp_object = attr.evolve(pulp_object)
        pulp_object.__dict__["_client"] = self
        return pulp_object

    def _next_task_id(self):
        with self._lock:
            next_raw_id = self._uuidgen.randint(0, 2 ** 128)
        return str(uuid.UUID(int=next_raw_id))

    def _next_request_id(self):
        return self._next_task_id()<|MERGE_RESOLUTION|>--- conflicted
+++ resolved
@@ -11,7 +11,7 @@
 
 from more_executors.futures import f_return, f_return_error, f_flat_map
 
-<<<<<<< HEAD
+
 from pubtools.pulplib import (
     Page,
     PulpException,
@@ -19,11 +19,9 @@
     Matcher,
     Task,
     MaintenanceReport,
+    Repository
 )
-=======
-from pubtools.pulplib import Page, PulpException, Criteria, Task, Repository
 from pubtools.pulplib._impl.client.search import filters_for_criteria
->>>>>>> e1bb6414
 from .. import compat_attr as attr
 
 from .match import match_object
